#!/usr/bin/env python3

import hebi
from time import time, sleep
from hebi import arm as arm_api
from hebi.util import create_mobile_io

# Set up to find actuators on the network
lookup = hebi.Lookup()
sleep(2)

# Arm setup
arm_family   = "Arm"
module_names = ['J1_base', 'J2A_shoulder1', 'J3_shoulder2', 'J4_elbow1', 'J5_elbow2', 'J6_wrist1', 'J7_wrist2']
hrdf_file    = "hrdf/A-2303-01.hrdf"
gains_file   = "gains/A-2303-01.xml"


# Create Arm object
arm = arm_api.create([arm_family],
                     names=module_names,
                     hrdf_file=hrdf_file,
                     lookup=lookup)

<<<<<<< HEAD
=======
mirror_group = lookup.get_group_from_names([arm_family], ['J2B_shoulder1'])
while mirror_group is None:
  print("Looking for double shoulder module...")
  sleep(1)
  mirror_group = lookup.get_group_from_names([arm_family], ['J2B_shoulder1'])

# mirror the position/velocity/effort of module 1 ('J2A_shoulder1') to the module
# in the mirror group ('J2B_shoulder1')
# Keeps the two modules in the double shoulder bracket in sync
arm.add_plugin(arm_api.DoubledJointMirror(1, mirror_group))

>>>>>>> a43e03d5
arm.load_gains(gains_file)

# mobileIO setup
phone_name = "mobileIO"

# Create mobileIO object
print('Waiting for Mobile IO device to come online...')
m = create_mobile_io(lookup, arm_family, phone_name)
if m is None:
  raise RuntimeError("Could not find Mobile IO device")
m.set_led_color("blue") # as we start in grav comp
m.clear_text() # Clear any garbage on screen
m.update()


# Demo Variables
abort_flag = False
run_mode = "training"
goal = arm_api.Goal(arm.size)

# Print Instructions
instructions = """B1 - Add waypoint (stop)
B2 - Add waypoint (flow)
A3 - Up/down for longer/shorter time to waypoint
B3 - Toggle training/playback
B4 - Clear waypoints
B8 - Quit
"""
print(instructions)
<<<<<<< HEAD
m.clear_text()
=======
>>>>>>> a43e03d5
m.add_text(instructions)

#######################
## Main Control Loop ##
#######################

last_mio_recv = time()

while not abort_flag:
  arm.update() # update the arm
  arm.send()

  t = time()
  if m.update(0.0):
    last_mio_recv = t
  else:
    if t - last_mio_recv > 1.0:
      print("Failed to get feedback from MobileIO")
    continue

  slider3 = m.get_axis_state(3)

  # B8 - Quit
  if m.get_button_diff(8) == 1: # "ToOn"
    m.set_led_color("transparent")
    m.clear_text()
    abort_flag = True
    break

  if run_mode == "training":
    # B1 - add waypoint (stop)
    if m.get_button_diff(1) == 1: # "ToOn"
      print("Stop waypoint added")
      goal.add_waypoint(t=slider3 + 3.0, position=arm.last_feedback.position, velocity=[0]*arm.size)

    # B2 - add waypoint (flow)
    if m.get_button_diff(2) == 1: # "ToOn"
      print("Flow waypoint added")
      goal.add_waypoint(t=slider3 + 3.0, position=arm.last_feedback.position)

    # B3 - toggle training/playback
    if m.get_button_diff(3) == 1: # "ToOn"
      # Check for more than 2 waypoints
      if goal.waypoint_count > 1:
        print("Switching to playback mode")
        run_mode = "playback"
        m.set_led_color("green")
        arm.set_goal(goal)
      else:
        print("At least two waypoints are needed")

    # B4 - clear waypoints
    if m.get_button_diff(4) == 1: # "ToOn"
      print("Waypoints cleared")
      goal.clear()

  elif run_mode == "playback":
    # B3 toggle training/playback
    if m.get_button_diff(3) == 1: # "ToOn"
      print("Switching to training mode")
      arm.cancel_goal()
      run_mode = "training"
      m.set_led_color("blue")

    # replay through the path again once the goal has been reached
    if arm.at_goal:
      arm.set_goal(goal)<|MERGE_RESOLUTION|>--- conflicted
+++ resolved
@@ -22,20 +22,6 @@
                      hrdf_file=hrdf_file,
                      lookup=lookup)
 
-<<<<<<< HEAD
-=======
-mirror_group = lookup.get_group_from_names([arm_family], ['J2B_shoulder1'])
-while mirror_group is None:
-  print("Looking for double shoulder module...")
-  sleep(1)
-  mirror_group = lookup.get_group_from_names([arm_family], ['J2B_shoulder1'])
-
-# mirror the position/velocity/effort of module 1 ('J2A_shoulder1') to the module
-# in the mirror group ('J2B_shoulder1')
-# Keeps the two modules in the double shoulder bracket in sync
-arm.add_plugin(arm_api.DoubledJointMirror(1, mirror_group))
-
->>>>>>> a43e03d5
 arm.load_gains(gains_file)
 
 # mobileIO setup
@@ -65,10 +51,7 @@
 B8 - Quit
 """
 print(instructions)
-<<<<<<< HEAD
 m.clear_text()
-=======
->>>>>>> a43e03d5
 m.add_text(instructions)
 
 #######################
